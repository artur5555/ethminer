--- conflicted
+++ resolved
@@ -536,14 +536,9 @@
 					{
 						reset_work_timeout();
 
-<<<<<<< HEAD
                         m_current.epoch = ethash::find_epoch_number(
                             ethash::hash256_from_bytes(h256{sSeedHash}.data()));
                         m_current.header = h256(sHeaderHash);
-=======
-                        m_current.header = h256(sHeaderHash);
-						m_current.seed = h256(sSeedHash);
->>>>>>> be772272
 						m_current.boundary = h256();
 						diffToTarget((uint32_t*)m_current.boundary.data(), m_nextWorkDifficulty);
 						m_current.startNonce = bswap(*((uint64_t*)m_extraNonce.data()));
@@ -579,12 +574,8 @@
 							reset_work_timeout();
 
 							m_current.header = h256(sHeaderHash);
-<<<<<<< HEAD
                             m_current.epoch = ethash::find_epoch_number(
                                 ethash::hash256_from_bytes(h256{sSeedHash}.data()));
-=======
-							m_current.seed = h256(sSeedHash);
->>>>>>> be772272
                             m_current.boundary = h256(sShareTarget);
 							m_current.job = h256(job);
 
