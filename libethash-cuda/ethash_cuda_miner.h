--- conflicted
+++ resolved
@@ -58,14 +58,11 @@
 	uint64_t m_starting_nonce;
 	uint64_t m_current_index;
 	uint32_t m_sharedBytes;
-<<<<<<< HEAD
 	
 	///Constants on GPU
 	hash128_t* m_dag;
 	uint32_t m_dag_size;
-=======
 	int m_device_num;
->>>>>>> 3f0afdc0
 
 	volatile uint32_t ** m_search_buf;
 	cudaStream_t  * m_streams;
