--- conflicted
+++ resolved
@@ -58,13 +58,9 @@
 #if ETH_CATCH
 	catch (Exception const& _e)
 	{
-<<<<<<< HEAD
 		cwarn << "Ignoring malformed block: " << diagnostic_information(_e);
 		return false;
-=======
-		cwarn << "Ignoring malformed block: " << _e.description();
 		return ImportResult::Malformed;
->>>>>>> 4f5b1534
 	}
 #endif
 
