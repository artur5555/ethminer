/*
	This file is part of cpp-ethereum.

	cpp-ethereum is free software: you can redistribute it and/or modify
	it under the terms of the GNU General Public License as published by
	the Free Software Foundation, either version 3 of the License, or
	(at your option) any later version.

	cpp-ethereum is distributed in the hope that it will be useful,
	but WITHOUT ANY WARRANTY; without even the implied warranty of
	MERCHANTABILITY or FITNESS FOR A PARTICULAR PURPOSE.  See the
	GNU General Public License for more details.

	You should have received a copy of the GNU General Public License
	along with cpp-ethereum.  If not, see <http://www.gnu.org/licenses/>.
*/
/** @file EthereumHost.h
 * @author Gav Wood <i@gavwood.com>
 * @date 2014
 */

#pragma once

#include <mutex>
#include <unordered_map>
#include <vector>
#include <unordered_set>
#include <memory>
#include <utility>
#include <thread>

#include <libdevcore/Guards.h>
#include <libdevcore/Worker.h>
#include <libdevcore/RangeMask.h>
#include <libethcore/Common.h>
#include <libp2p/Common.h>
#include "CommonNet.h"
#include "EthereumPeer.h"
#include "DownloadMan.h"

namespace dev
{

class RLPStream;

namespace eth
{

class TransactionQueue;
class BlockQueue;

/**
 * @brief The EthereumHost class
 * @warning None of this is thread-safe. You have been warned.
 * @doWork Syncs to peers and sends new blocks and transactions.
 */
class EthereumHost: public p2p::HostCapability<EthereumPeer>, Worker
{
public:
	/// Start server, but don't listen.
	EthereumHost(BlockChain const& _ch, TransactionQueue& _tq, BlockQueue& _bq, u256 _networkId);

	/// Will block on network process events.
	virtual ~EthereumHost();

	unsigned protocolVersion() const { return c_protocolVersion; }
	u256 networkId() const { return m_networkId; }
	void setNetworkId(u256 _n) { m_networkId = _n; }

	void reset();

	DownloadMan const& downloadMan() const { return m_man; }
<<<<<<< HEAD
	bool isSyncing() const { RecursiveGuard l(x_sync); return isSyncing_UNSAFE(); }
	bool isBanned(p2p::NodeId _id) const { return !!m_banned.count(_id); }
=======
	bool isSyncing() const { Guard l(x_sync); return isSyncing_UNSAFE(); }
	bool isBanned(p2p::NodeId const& _id) const { return !!m_banned.count(_id); }
	void noteRude(p2p::NodeId const& _id, std::string const& _client);
	bool isRude(p2p::NodeId const& _id, std::string const& _client) const { return m_rudeClients.count(_client) && m_rudeNodes.count(_id); }
>>>>>>> 22ff5b1e

	void noteNewTransactions() { m_newTransactions = true; }
	void noteNewBlocks() { m_newBlocks = true; }

	void onPeerStatus(EthereumPeer* _peer); ///< Called by peer to report status
	void onPeerBlocks(EthereumPeer* _peer, RLP const& _r); ///< Called by peer once it has new blocks during syn
	void onPeerNewBlock(EthereumPeer* _peer, RLP const& _r); ///< Called by peer once it has new blocks
	void onPeerNewHashes(EthereumPeer* _peer, h256s const& _hashes); ///< Called by peer once it has new hashes
	void onPeerHashes(EthereumPeer* _peer, h256s const& _hashes); ///< Called by peer once it has another sequential block of hashes during sync
	void onPeerTransactions(EthereumPeer* _peer, RLP const& _r); ///< Called by peer when it has new transactions
	void onPeerAborting(EthereumPeer* _peer); ///< Called by peer when it is disconnecting

	DownloadMan& downloadMan() { return m_man; }
	HashDownloadMan& hashDownloadMan() { return m_hashMan; }
	BlockChain const& chain() { return m_chain; }
	HashChainStatus status();

	static unsigned const c_oldProtocolVersion;

private:
	std::tuple<std::vector<std::shared_ptr<EthereumPeer>>, std::vector<std::shared_ptr<EthereumPeer>>, std::vector<std::shared_ptr<p2p::Session>>> randomSelection(unsigned _percent = 25, std::function<bool(EthereumPeer*)> const& _allow = [](EthereumPeer const*){ return true; });

	void foreachPeerPtr(std::function<void(std::shared_ptr<EthereumPeer>)> const& _f) const;
	void foreachPeer(std::function<void(EthereumPeer*)> const& _f) const;
	bool isSyncing_UNSAFE() const;

	/// Sync with the BlockChain. It might contain one of our mined blocks, we might have new candidates from the network.
	void doWork();

	void maintainTransactions();
	void maintainBlocks(h256 const& _currentBlock);

	/// Get a bunch of needed blocks.
	/// Removes them from our list of needed blocks.
	/// @returns empty if there's no more blocks left to fetch, otherwise the blocks to fetch.
	h256Hash neededBlocks(h256Hash const& _exclude);

	///	Check to see if the network peer-state initialisation has happened.
	bool isInitialised() const { return (bool)m_latestBlockSent; }

	/// Initialises the network peer-state, doing the stuff that needs to be once-only. @returns true if it really was first.
	bool ensureInitialised();

	virtual void onStarting() { startWorking(); }
	virtual void onStopping() { stopWorking(); }

	void continueSync(); /// Find something to do for all peers
	void continueSync(EthereumPeer* _peer); /// Find some work to do for a peer
	void onPeerDoneHashes(EthereumPeer* _peer, bool _new); /// Called when done downloading hashes from peer
	void onPeerHashes(EthereumPeer* _peer, h256s const& _hashes, bool _complete);
	bool peerShouldGrabBlocks(EthereumPeer* _peer) const;
	bool peerShouldGrabChain(EthereumPeer* _peer) const;
	void estimatePeerHashes(EthereumPeer* _peer);

	BlockChain const& m_chain;
	TransactionQueue& m_tq;					///< Maintains a list of incoming transactions not yet in a block on the blockchain.
	BlockQueue& m_bq;						///< Maintains a list of incoming blocks not yet on the blockchain (to be imported).

	u256 m_networkId;

	DownloadMan m_man;
	HashDownloadMan m_hashMan;

	h256 m_latestBlockSent;
	h256Hash m_transactionsSent;

	std::unordered_set<p2p::NodeId> m_banned;

	bool m_newTransactions = false;
	bool m_newBlocks = false;

	mutable RecursiveMutex x_sync;
	bool m_needSyncHashes = true;				///< Indicates if need to downlad hashes
	bool m_needSyncBlocks = true;				///< Indicates if we still need to download some blocks
	h256 m_syncingLatestHash;					///< Latest block's hash, as of the current sync.
	u256 m_syncingTotalDifficulty;				///< Latest block's total difficulty, as of the current sync.
<<<<<<< HEAD
	h256s m_hashes;								///< List of hashes with unknown block numbers. Used for PV60 chain downloading and catching up to a particular unknown
	unsigned m_estimatedHashes = 0;				///< Number of estimated hashes for the last peer over PV60. Used for status reporting only.
	bool m_syncingV61 = false;					///< True if recent activity was over pv61+. Used for status reporting only.
=======
	h256s m_hashes;								///< List of hashes with unknown block numbers. Used for v60 chain downloading and catching up to a particular unknown

	std::unordered_set<p2p::NodeId> m_rudeNodes;	///< Nodes that were impolite while syncing. We avoid syncing from these if possible.
	std::unordered_set<std::string> m_rudeClients;	///< Nodes that were impolite while syncing. We avoid syncing from these if possible.
>>>>>>> 22ff5b1e
};

}
}<|MERGE_RESOLUTION|>--- conflicted
+++ resolved
@@ -70,15 +70,10 @@
 	void reset();
 
 	DownloadMan const& downloadMan() const { return m_man; }
-<<<<<<< HEAD
 	bool isSyncing() const { RecursiveGuard l(x_sync); return isSyncing_UNSAFE(); }
-	bool isBanned(p2p::NodeId _id) const { return !!m_banned.count(_id); }
-=======
-	bool isSyncing() const { Guard l(x_sync); return isSyncing_UNSAFE(); }
 	bool isBanned(p2p::NodeId const& _id) const { return !!m_banned.count(_id); }
 	void noteRude(p2p::NodeId const& _id, std::string const& _client);
 	bool isRude(p2p::NodeId const& _id, std::string const& _client) const { return m_rudeClients.count(_client) && m_rudeNodes.count(_id); }
->>>>>>> 22ff5b1e
 
 	void noteNewTransactions() { m_newTransactions = true; }
 	void noteNewBlocks() { m_newBlocks = true; }
@@ -155,16 +150,11 @@
 	bool m_needSyncBlocks = true;				///< Indicates if we still need to download some blocks
 	h256 m_syncingLatestHash;					///< Latest block's hash, as of the current sync.
 	u256 m_syncingTotalDifficulty;				///< Latest block's total difficulty, as of the current sync.
-<<<<<<< HEAD
 	h256s m_hashes;								///< List of hashes with unknown block numbers. Used for PV60 chain downloading and catching up to a particular unknown
 	unsigned m_estimatedHashes = 0;				///< Number of estimated hashes for the last peer over PV60. Used for status reporting only.
 	bool m_syncingV61 = false;					///< True if recent activity was over pv61+. Used for status reporting only.
-=======
-	h256s m_hashes;								///< List of hashes with unknown block numbers. Used for v60 chain downloading and catching up to a particular unknown
-
 	std::unordered_set<p2p::NodeId> m_rudeNodes;	///< Nodes that were impolite while syncing. We avoid syncing from these if possible.
 	std::unordered_set<std::string> m_rudeClients;	///< Nodes that were impolite while syncing. We avoid syncing from these if possible.
->>>>>>> 22ff5b1e
 };
 
 }
