/*
	This file is part of cpp-ethereum.
	cpp-ethereum is free software: you can redistribute it and/or modify
	it under the terms of the GNU General Public License as published by
	the Free Software Foundation, either version 3 of the License, or
	(at your option) any later version.
	cpp-ethereum is distributed in the hope that it will be useful,
	but WITHOUT ANY WARRANTY; without even the implied warranty of
	MERCHANTABILITY or FITNESS FOR A PARTICULAR PURPOSE.  See the
	GNU General Public License for more details.
	You should have received a copy of the GNU General Public License
	along with cpp-ethereum.  If not, see <http://www.gnu.org/licenses/>.
*/
/** @file ClientModel.cpp
 * @author Yann yann@ethdev.com
 * @author Arkadiy Paronyan arkadiy@ethdev.com
 * @date 2015
 * Ethereum IDE client.
 */

// Make sure boost/asio.hpp is included before windows.h.
#include <boost/asio.hpp>

#include "ClientModel.h"
#include <QtConcurrent/QtConcurrent>
#include <QDebug>
#include <QQmlContext>
#include <QQmlApplicationEngine>
#include <QStandardPaths>
#include <jsonrpccpp/server.h>
#include <libethcore/CommonJS.h>
#include <libethereum/Transaction.h>
#include "DebuggingStateWrapper.h"
#include "Exceptions.h"
#include "QContractDefinition.h"
#include "QVariableDeclaration.h"
#include "QVariableDefinition.h"
#include "ContractCallDataEncoder.h"
#include "CodeModel.h"
#include "QEther.h"
#include "Web3Server.h"
#include "MixClient.h"

using namespace dev;
using namespace dev::eth;
using namespace std;

namespace dev
{
namespace mix
{

class RpcConnector: public jsonrpc::AbstractServerConnector
{
public:
	virtual bool StartListening() override { return true; }
	virtual bool StopListening() override { return true; }
	virtual bool SendResponse(string const& _response, void*) override
	{
		m_response = QString::fromStdString(_response);
		return true;
	}
	QString response() const { return m_response; }

private:
	QString m_response;
};


ClientModel::ClientModel():
	m_running(false), m_rpcConnector(new RpcConnector())
{
	qRegisterMetaType<QBigInt*>("QBigInt*");
	qRegisterMetaType<QVariableDefinition*>("QVariableDefinition*");
	qRegisterMetaType<QList<QVariableDefinition*>>("QList<QVariableDefinition*>");
	qRegisterMetaType<QList<QVariableDeclaration*>>("QList<QVariableDeclaration*>");
	qRegisterMetaType<QVariableDeclaration*>("QVariableDeclaration*");
	qRegisterMetaType<QSolidityType*>("QSolidityType*");
	qRegisterMetaType<QMachineState*>("QMachineState");
	qRegisterMetaType<QInstruction*>("QInstruction");
	qRegisterMetaType<QCode*>("QCode");
	qRegisterMetaType<QCallData*>("QCallData");
	qRegisterMetaType<RecordLogEntry*>("RecordLogEntry*");

	connect(this, &ClientModel::runComplete, this, &ClientModel::showDebugger, Qt::QueuedConnection);
	m_client.reset(new MixClient(QStandardPaths::writableLocation(QStandardPaths::TempLocation).toStdString()));

	m_web3Server.reset(new Web3Server(*m_rpcConnector.get(), std::vector<KeyPair>(), m_client.get()));
	connect(m_web3Server.get(), &Web3Server::newTransaction, this, &ClientModel::onNewTransaction, Qt::DirectConnection);
}

ClientModel::~ClientModel()
{
	m_runFuture.waitForFinished();
}

QString ClientModel::apiCall(QString const& _message)
{
	try
	{
		m_rpcConnector->OnRequest(_message.toStdString(), nullptr);
		return m_rpcConnector->response();
	}
	catch (...)
	{
		cerr << boost::current_exception_diagnostic_information();
		return QString();
	}
}

void ClientModel::mine()
{
	if (m_running || m_mining)
		BOOST_THROW_EXCEPTION(ExecutionStateException());
	m_mining = true;
	emit miningStarted();
	emit miningStateChanged();
	m_runFuture = QtConcurrent::run([=]()
	{
		try
		{
			m_client->mine();
			newBlock();
			m_mining = false;
			emit miningComplete();
		}
		catch (...)
		{
			m_mining = false;
			cerr << boost::current_exception_diagnostic_information();
			emit runFailed(QString::fromStdString(boost::current_exception_diagnostic_information()));
		}
		emit miningStateChanged();
	});
}

QString ClientModel::newSecret()
{
	KeyPair a = KeyPair::create();
	return QString::fromStdString(dev::toHex(a.secret().ref()));
}

QString ClientModel::address(QString const& _secret)
{
	return QString::fromStdString(dev::toHex(KeyPair(Secret(_secret.toStdString())).address().ref()));
}

QString ClientModel::toHex(QString const& _int)
{
	return QString::fromStdString(dev::toHex(dev::u256(_int.toStdString())));
}

QString ClientModel::encodeAbiString(QString _string)
{
	ContractCallDataEncoder encoder;
	return QString::fromStdString(dev::toHex(encoder.encodeBytes(_string)));
}

QString ClientModel::encodeStringParam(QString const& _param)
{
	ContractCallDataEncoder encoder;
	return QString::fromStdString(dev::toHex(encoder.encodeStringParam(_param, 32)));
}

QStringList ClientModel::encodeParams(QVariant const& _param, QString const& _contract, QString const& _function)
{
	QStringList ret;
	CompiledContract const& compilerRes = m_codeModel->contract(_contract);
	QList<QVariableDeclaration*> paramsList;
	shared_ptr<QContractDefinition> contractDef = compilerRes.sharedContract();
	if (_contract == _function)
		paramsList = contractDef->constructor()->parametersList();
	else
		for (QFunctionDefinition* tf: contractDef->functionsList())
			if (tf->name() == _function)
			{
				paramsList = tf->parametersList();
				break;
			}
	if (paramsList.length() > 0)
		for (QVariableDeclaration* var: paramsList)
		{
			ContractCallDataEncoder encoder;
			QSolidityType const* type = var->type();
			QVariant value = _param.toMap().value(var->name());
			encoder.encode(value, type->type());
			ret.push_back(QString::fromStdString(dev::toHex(encoder.encodedData())));
		}
	return ret;
}

QVariantMap ClientModel::contractAddresses() const
{
	QVariantMap res;
	for (auto const& c: m_contractAddresses)
		res.insert(c.first, QString::fromStdString(toJS(c.second)));
	return res;
}

QVariantList ClientModel::gasCosts() const
{
	QVariantList res;
	for (auto const& c: m_gasCosts)
		res.append(QVariant::fromValue(static_cast<int>(c)));
	return res;
}

void ClientModel::setupState(QVariantMap _state)
{
	QVariantList stateAccounts = _state.value("accounts").toList();
	QVariantList stateContracts = _state.value("contracts").toList();
	QVariantList transactions = _state.value("transactions").toList();

	map<Address, Account> accounts;
	std::vector<KeyPair> userAccounts;

	for (auto const& b: stateAccounts)
	{
		QVariantMap account = b.toMap();
		Address address = {};
		if (account.contains("secret"))
		{
			KeyPair key(Secret(account.value("secret").toString().toStdString()));
			userAccounts.push_back(key);
			address = key.address();
		}
		else if (account.contains("address"))
			address = Address(fromHex(account.value("address").toString().toStdString()));
		if (!address)
			continue;

		accounts[address] = Account(qvariant_cast<QEther*>(account.value("balance"))->toU256Wei(), Account::NormalCreation);
	}
	for (auto const& c: stateContracts)
	{
		QVariantMap contract = c.toMap();
		Address address = Address(fromHex(contract.value("address").toString().toStdString()));
		Account account(qvariant_cast<QEther*>(contract.value("balance"))->toU256Wei(), Account::ContractConception);
		bytes code = fromHex(contract.value("code").toString().toStdString());
		account.setCode(code);
		QVariantMap storageMap = contract.value("storage").toMap();
		for(auto s = storageMap.cbegin(); s != storageMap.cend(); ++s)
			account.setStorage(fromBigEndian<u256>(fromHex(s.key().toStdString())), fromBigEndian<u256>(fromHex(s.value().toString().toStdString())));
		accounts[address] = account;
	}

	vector<TransactionSettings> transactionSequence;
	for (auto const& t: transactions)
	{
		QVariantMap transaction = t.toMap();
		QString contractId = transaction.value("contractId").toString();
		QString functionId = transaction.value("functionId").toString();
		u256 gas = boost::get<u256>(qvariant_cast<QBigInt*>(transaction.value("gas"))->internalValue());
		bool gasAuto = transaction.value("gasAuto").toBool();
		u256 value = (qvariant_cast<QEther*>(transaction.value("value")))->toU256Wei();
		u256 gasPrice = (qvariant_cast<QEther*>(transaction.value("gasPrice")))->toU256Wei();
		QString sender = transaction.value("sender").toString();
		bool isStdContract = transaction.value("stdContract").toBool();
		bool isContractCall;
		if (!transaction.value("isContractCall").isNull())
			isContractCall = transaction.value("isContractCall").toBool();
		if (isStdContract)
		{
			if (contractId.isEmpty()) //TODO: This is to support old project files, remove later
				contractId = functionId;
			TransactionSettings transactionSettings(contractId, transaction.value("url").toString());
			transactionSettings.gasPrice = 10000000000000;
			transactionSettings.gasAuto = true;
			transactionSettings.value = 0;
			transactionSettings.sender = Secret(sender.toStdString());
			transactionSequence.push_back(transactionSettings);
		}
		else
		{
			if (contractId.isEmpty() && m_codeModel->hasContract()) //TODO: This is to support old project files, remove later
				contractId = m_codeModel->contracts().keys()[0];
			TransactionSettings transactionSettings(contractId, functionId, value, gas, gasAuto, gasPrice, Secret(sender.toStdString()), isContractCall);
			transactionSettings.parameterValues = transaction.value("parameters").toMap();

			if (contractId == functionId || functionId == "Constructor")
				transactionSettings.functionId.clear();

			transactionSequence.push_back(transactionSettings);
		}
	}
	m_web3Server->setAccounts(userAccounts);
	executeSequence(transactionSequence, accounts, Secret(_state.value("miner").toMap().value("secret").toString().toStdString()));
}

void ClientModel::executeSequence(vector<TransactionSettings> const& _sequence, std::map<Address, Account> const& _accounts, Secret const& _miner)
{
	if (m_running)
	{
		qWarning() << "Waiting for current execution to complete";
		m_runFuture.waitForFinished();
	}
	m_running = true;

	emit runStarted();
	emit runStateChanged();

	m_client->resetState(_accounts, _miner);
	//run sequence
	m_runFuture = QtConcurrent::run([=]()
	{
		try
		{
			vector<Address> deployedContracts;
			onStateReset();
			m_gasCosts.clear();
			for (TransactionSettings const& transaction: _sequence)
			{
				if (!transaction.isContractCall)
				{
					QString address = resolveToken(transaction.contractId, deployedContracts);
					callAddress(Address(address.toStdString()), bytes(), transaction);
					onNewTransaction();
					continue;
				}
				ContractCallDataEncoder encoder;
				if (!transaction.stdContractUrl.isEmpty())
				{
					//std contract
					bytes const& stdContractCode = m_codeModel->getStdContractCode(transaction.contractId, transaction.stdContractUrl);
					TransactionSettings stdTransaction = transaction;
					stdTransaction.gasAuto = true;
					Address address = deployContract(stdContractCode, stdTransaction);
					deployedContracts.push_back(address);
					m_stdContractAddresses[stdTransaction.contractId] = address;
					m_stdContractNames[address] = stdTransaction.contractId;
				}
				else
				{
					//encode data
					CompiledContract const& compilerRes = m_codeModel->contract(transaction.contractId);
					QFunctionDefinition const* f = nullptr;
					bytes contractCode = compilerRes.bytes();
					shared_ptr<QContractDefinition> contractDef = compilerRes.sharedContract();
					if (transaction.functionId.isEmpty())
						f = contractDef->constructor();
					else
						for (QFunctionDefinition const* tf: contractDef->functionsList())
							if (tf->name() == transaction.functionId)
							{
								f = tf;
								break;
							}
					if (!f)
					{
						emit runFailed("Function '" + transaction.functionId + tr("' not found. Please check transactions or the contract code."));
						m_running = false;
						emit runStateChanged();
						return;
					}
					if (!transaction.functionId.isEmpty())
						encoder.encode(f);
					for (QVariableDeclaration const* p: f->parametersList())
					{
						QSolidityType const* type = p->type();
						QVariant value = transaction.parameterValues.value(p->name());
<<<<<<< HEAD
						if (type->type().type == SolidityType::Type::Address)
							value = QVariant(resolveToken(value.toString(), deployedContracts));
=======
						if (type->type().type == SolidityType::Type::Address && value.toString().startsWith("<") && value.toString().endsWith(">"))
						{
							QStringList nb = value.toString().remove("<").remove(">").split(" - ");
							value = QVariant(QString::fromStdString("0x" + dev::toHex(deployedContracts.at(nb.back().toInt()).ref())));
						}
>>>>>>> 2f5eb4e2
						encoder.encode(value, type->type());
					}

					if (transaction.functionId.isEmpty() || transaction.functionId == transaction.contractId)
					{
						bytes param = encoder.encodedData();
						contractCode.insert(contractCode.end(), param.begin(), param.end());
						Address newAddress = deployContract(contractCode, transaction);
						deployedContracts.push_back(newAddress);
						auto contractAddressIter = m_contractAddresses.find(transaction.contractId);
						if (contractAddressIter == m_contractAddresses.end() || newAddress != contractAddressIter->second)
						{
							m_contractAddresses[transaction.contractId] = newAddress;
							m_contractNames[newAddress] = transaction.contractId;
							contractAddressesChanged();
						}
						gasCostsChanged();
					}
					else
					{
						auto contractAddressIter = m_contractAddresses.find(transaction.contractId);
						if (contractAddressIter == m_contractAddresses.end())
						{
							emit runFailed("Contract '" + transaction.contractId + tr(" not deployed.") + "' " + tr(" Cannot call ") + transaction.functionId);
							m_running = false;
							emit runStateChanged();
							return;
						}
						callAddress(contractAddressIter->second, encoder.encodedData(), transaction);
					}
					m_gasCosts.append(m_client->lastExecution().gasUsed);
				}
				onNewTransaction();
			}
			m_running = false;
			emit runComplete();
		}
		catch(boost::exception const&)
		{
			cerr << boost::current_exception_diagnostic_information();
			emit runFailed(QString::fromStdString(boost::current_exception_diagnostic_information()));
		}
		catch(exception const& e)
		{
			cerr << boost::current_exception_diagnostic_information();
			emit runFailed(e.what());
		}
		m_running = false;
		emit runStateChanged();
	});
}

QString ClientModel::resolveToken(QString const& _value, vector<Address> const& _contracts)
{
	QString ret = _value;
	if (_value.startsWith("<") && _value.endsWith(">"))
	{
		QStringList nb = ret.remove("<").remove(">").split(" - ");
		ret = QString::fromStdString("0x" + toHex(_contracts.at(nb.back().toInt()).ref()));
	}
	return ret;
}

void ClientModel::showDebugger()
{
	ExecutionResult last = m_client->lastExecution();
	showDebuggerForTransaction(last);
}

void ClientModel::showDebuggerForTransaction(ExecutionResult const& _t)
{
	//we need to wrap states in a QObject before sending to QML.
	QDebugData* debugData = new QDebugData();
	QQmlEngine::setObjectOwnership(debugData, QQmlEngine::JavaScriptOwnership);
	QList<QCode*> codes;
	QList<QHash<int, int>> codeMaps;
	QList<AssemblyItems> codeItems;
	QList<CompiledContract const*> contracts;
	for (MachineCode const& code: _t.executionCode)
	{
		QHash<int, int> codeMap;
		codes.push_back(QMachineState::getHumanReadableCode(debugData, code.address, code.code, codeMap));
		codeMaps.push_back(move(codeMap));
		//try to resolve contract for source level debugging
		auto nameIter = m_contractNames.find(code.address);
		CompiledContract const* compilerRes = nullptr;
		if (nameIter != m_contractNames.end() && (compilerRes = m_codeModel->tryGetContract(nameIter->second))) //returned object is guaranteed to live till the end of event handler in main thread
		{
			eth::AssemblyItems assemblyItems = !_t.isConstructor() ? compilerRes->assemblyItems() : compilerRes->constructorAssemblyItems();
			codes.back()->setDocument(compilerRes->documentId());
			codeItems.push_back(move(assemblyItems));
			contracts.push_back(compilerRes);
		}
		else
		{
			codeItems.push_back(AssemblyItems());
			contracts.push_back(nullptr);
		}
	}

	QList<QCallData*> data;
	for (bytes const& d: _t.transactionData)
		data.push_back(QMachineState::getDebugCallData(debugData, d));

	QVariantList states;
	QVariantList solCallStack;
	map<int, QVariableDeclaration*> solLocals; //<stack pos, decl>
	map<QString, QVariableDeclaration*> storageDeclarations; //<name, decl>

	unsigned prevInstructionIndex = 0;
	for (MachineState const& s: _t.machineStates)
	{
		int instructionIndex = codeMaps[s.codeIndex][static_cast<unsigned>(s.curPC)];
		QSolState* solState = nullptr;
		if (!codeItems[s.codeIndex].empty() && contracts[s.codeIndex])
		{
			CompiledContract const* contract = contracts[s.codeIndex];
			AssemblyItem const& instruction = codeItems[s.codeIndex][instructionIndex];

			if (instruction.type() == eth::Push && !instruction.data())
			{
				//register new local variable initialization
				auto localIter = contract->locals().find(LocationPair(instruction.getLocation().start, instruction.getLocation().end));
				if (localIter != contract->locals().end())
					solLocals[s.stack.size()] = new QVariableDeclaration(debugData, localIter.value().name.toStdString(), localIter.value().type);
			}

			if (instruction.type() == eth::Tag)
			{
				//track calls into functions
				AssemblyItem const& prevInstruction = codeItems[s.codeIndex][prevInstructionIndex];
				QString functionName = m_codeModel->resolveFunctionName(instruction.getLocation());
				if (!functionName.isEmpty() && ((prevInstruction.getJumpType() == AssemblyItem::JumpType::IntoFunction) || solCallStack.empty()))
					solCallStack.push_front(QVariant::fromValue(functionName));
				else if (prevInstruction.getJumpType() == AssemblyItem::JumpType::OutOfFunction && !solCallStack.empty())
					solCallStack.pop_front();
			}

			//format solidity context values
			QVariantMap locals;
			QVariantList localDeclarations;
			QVariantMap localValues;
			for (auto l: solLocals)
				if (l.first < (int)s.stack.size())
				{
					if (l.second->type()->name().startsWith("mapping"))
						break; //mapping type not yet managed
					localDeclarations.push_back(QVariant::fromValue(l.second));
					localValues[l.second->name()] = formatValue(l.second->type()->type(), s.stack[l.first]);
				}
			locals["variables"] = localDeclarations;
			locals["values"] = localValues;

			QVariantMap storage;
			QVariantList storageDeclarationList;
			QVariantMap storageValues;
			for (auto st: s.storage)
				if (st.first < numeric_limits<unsigned>::max())
				{
					auto storageIter = contract->storage().find(static_cast<unsigned>(st.first));
					if (storageIter != contract->storage().end())
					{
						QVariableDeclaration* storageDec = nullptr;
						for (SolidityDeclaration const& codeDec : storageIter.value())
						{
							if (codeDec.type.name.startsWith("mapping"))
								continue; //mapping type not yet managed
							auto decIter = storageDeclarations.find(codeDec.name);
							if (decIter != storageDeclarations.end())
								storageDec = decIter->second;
							else
							{
								storageDec = new QVariableDeclaration(debugData, codeDec.name.toStdString(), codeDec.type);
								storageDeclarations[storageDec->name()] = storageDec;
							}
							storageDeclarationList.push_back(QVariant::fromValue(storageDec));
							storageValues[storageDec->name()] = formatStorageValue(storageDec->type()->type(), s.storage, codeDec.offset, codeDec.slot);
						}
					}
				}
			storage["variables"] = storageDeclarationList;
			storage["values"] = storageValues;

			prevInstructionIndex = instructionIndex;

			// filter out locations that match whole function or contract
			SourceLocation location = instruction.getLocation();
			QString source = QString::fromUtf8(location.sourceName->c_str());
			if (m_codeModel->isContractOrFunctionLocation(location))
				location = dev::SourceLocation(-1, -1, location.sourceName);

			solState = new QSolState(debugData, move(storage), move(solCallStack), move(locals), location.start, location.end, source);
		}

		states.append(QVariant::fromValue(new QMachineState(debugData, instructionIndex, s, codes[s.codeIndex], data[s.dataIndex], solState)));
	}

	debugData->setStates(move(states));
	debugDataReady(debugData);
}

QVariant ClientModel::formatValue(SolidityType const& _type, u256 const& _value)
{
	ContractCallDataEncoder decoder;
	bytes val = toBigEndian(_value);
	QVariant res = decoder.decode(_type, val);
	return res;
}

QVariant ClientModel::formatStorageValue(SolidityType const& _type, map<u256, u256> const& _storage, unsigned _offset, u256 const& _slot)
{
	u256 slot = _slot;
	QVariantList values;
	ContractCallDataEncoder decoder;
	u256 count = 1;
	if (_type.dynamicSize)
	{
		count = _storage.at(slot);
		slot = fromBigEndian<u256>(sha3(toBigEndian(slot)).asBytes());
	}
	else if (_type.array)
		count = _type.count;

	unsigned offset = _offset;
	while (count--)
	{

		auto slotIter = _storage.find(slot);
		u256 slotValue = slotIter != _storage.end() ? slotIter->second : u256();
		bytes slotBytes = toBigEndian(slotValue);
		auto start = slotBytes.end() - _type.size - offset;
		bytes val(32 - _type.size); //prepend with zeroes
		if (_type.type == SolidityType::SignedInteger && (*start & 0x80)) //extend sign
			std::fill(val.begin(), val.end(), 0xff);
		val.insert(val.end(), start, start + _type.size);
		values.append(decoder.decode(_type, val));
		offset += _type.size;
		if ((offset + _type.size) > 32)
		{
			slot++;
			offset = 0;
		}
	}

	if (!_type.array)
		return values[0];

	return QVariant::fromValue(values);
}

void ClientModel::emptyRecord()
{
	debugDataReady(new QDebugData());
}

void ClientModel::debugRecord(unsigned _index)
{
	ExecutionResult e = m_client->execution(_index);
	showDebuggerForTransaction(e);
}

Address ClientModel::deployContract(bytes const& _code, TransactionSettings const& _ctrTransaction)
{
	Address newAddress = m_client->submitTransaction(_ctrTransaction.sender, _ctrTransaction.value, _code, _ctrTransaction.gas, _ctrTransaction.gasPrice, _ctrTransaction.gasAuto);
	return newAddress;
}

void ClientModel::callAddress(Address const& _contract, bytes const& _data, TransactionSettings const& _tr)
{
	m_client->submitTransaction(_tr.sender, _tr.value, _contract, _data, _tr.gas, _tr.gasPrice, _tr.gasAuto);
}

RecordLogEntry* ClientModel::lastBlock() const
{
	eth::BlockInfo blockInfo = m_client->blockInfo();
	stringstream strGas;
	strGas << blockInfo.gasUsed;
	stringstream strNumber;
	strNumber << blockInfo.number;
	RecordLogEntry* record =  new RecordLogEntry(0, QString::fromStdString(strNumber.str()), tr(" - Block - "), tr("Hash: ") + QString(QString::fromStdString(dev::toHex(blockInfo.hash().ref()))), QString(), QString(), QString(), false, RecordLogEntry::RecordType::Block, QString::fromStdString(strGas.str()));
	QQmlEngine::setObjectOwnership(record, QQmlEngine::JavaScriptOwnership);
	return record;
}

void ClientModel::onStateReset()
{
	m_contractAddresses.clear();
	m_contractNames.clear();
	m_stdContractAddresses.clear();
	m_stdContractNames.clear();
	emit stateCleared();
}

void ClientModel::onNewTransaction()
{
	ExecutionResult const& tr = m_client->lastExecution();
	unsigned block = m_client->number() + 1;
	unsigned recordIndex = tr.executonIndex;
	QString transactionIndex = tr.isCall() ? QObject::tr("Call") : QString("%1:%2").arg(block).arg(tr.transactionIndex);
	QString address = QString::fromStdString(toJS(tr.address));
	QString value = QString::fromStdString(toString(tr.value));
	QString contract = address;
	QString function;
	QString returned;
	QString gasUsed;

	bool creation = (bool)tr.contractAddress;

	if (!tr.isCall())
		gasUsed = QString::fromStdString(toString(tr.gasUsed));

	//TODO: handle value transfer
	FixedHash<4> functionHash;
	bool abi = false;
	if (creation)
	{
		//contract creation
		auto const stdContractName = m_stdContractNames.find(tr.contractAddress);
		if (stdContractName != m_stdContractNames.end())
		{
			function = stdContractName->second;
			contract = function;
		}
		else
			function = QObject::tr("Constructor");
		address = QObject::tr("(Create contract)");
	}
	else
	{
		//transaction/call
		if (tr.transactionData.size() > 0 && tr.transactionData.front().size() >= 4)
		{
			functionHash = FixedHash<4>(tr.transactionData.front().data(), FixedHash<4>::ConstructFromPointer);
			function = QString::fromStdString(toJS(functionHash));
			abi = true;
		}
		else
			function = QObject::tr("<none>");
	}

	if (creation)
		returned = QString::fromStdString(toJS(tr.contractAddress));

	Address contractAddress = (bool)tr.address ? tr.address : tr.contractAddress;
	auto contractAddressIter = m_contractNames.find(contractAddress);
	if (contractAddressIter != m_contractNames.end())
	{
		CompiledContract const& compilerRes = m_codeModel->contract(contractAddressIter->second);
		const QContractDefinition* def = compilerRes.contract();
		contract = def->name();
		if (abi)
		{
			QFunctionDefinition const* funcDef = def->getFunction(functionHash);
			if (funcDef)
			{
				function = funcDef->name();
				ContractCallDataEncoder encoder;
				QStringList returnValues = encoder.decode(funcDef->returnParameters(), tr.result.output);
				returned += "(";
				returned += returnValues.join(", ");
				returned += ")";
			}
		}
	}

	RecordLogEntry* log = new RecordLogEntry(recordIndex, transactionIndex, contract, function, value, address, returned, tr.isCall(), RecordLogEntry::RecordType::Transaction, gasUsed);
	QQmlEngine::setObjectOwnership(log, QQmlEngine::JavaScriptOwnership);
	emit newRecord(log);
}

}
}<|MERGE_RESOLUTION|>--- conflicted
+++ resolved
@@ -358,16 +358,8 @@
 					{
 						QSolidityType const* type = p->type();
 						QVariant value = transaction.parameterValues.value(p->name());
-<<<<<<< HEAD
 						if (type->type().type == SolidityType::Type::Address)
 							value = QVariant(resolveToken(value.toString(), deployedContracts));
-=======
-						if (type->type().type == SolidityType::Type::Address && value.toString().startsWith("<") && value.toString().endsWith(">"))
-						{
-							QStringList nb = value.toString().remove("<").remove(">").split(" - ");
-							value = QVariant(QString::fromStdString("0x" + dev::toHex(deployedContracts.at(nb.back().toInt()).ref())));
-						}
->>>>>>> 2f5eb4e2
 						encoder.encode(value, type->type());
 					}
 
