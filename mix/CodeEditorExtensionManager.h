--- conflicted
+++ resolved
@@ -43,14 +43,8 @@
 {
 	Q_OBJECT
 
-<<<<<<< HEAD
-	Q_PROPERTY(QQuickItem* editor MEMBER m_editor WRITE setEditor)
 	Q_PROPERTY(QQuickItem* headerView MEMBER m_headerView WRITE setHeaderView)
 	Q_PROPERTY(QQuickItem* rightView MEMBER m_rightView WRITE setRightView)
-=======
-	Q_PROPERTY(QQuickItem* tabView MEMBER m_tabView WRITE setTabView)
-	Q_PROPERTY(QQuickItem* rightTabView MEMBER m_rightTabView WRITE setRightTabView)
->>>>>>> 4bcf36e1
 
 public:
 	CodeEditorExtensionManager();
@@ -69,14 +63,9 @@
 
 private:
 	QVector<std::shared_ptr<Extension>> m_features;
-<<<<<<< HEAD
 	QQuickItem* m_headerView;
 	QQuickItem* m_rightView;
 	QTextDocument* m_doc;
-=======
-	QQuickItem* m_tabView;
-	QQuickItem* m_rightTabView;
->>>>>>> 4bcf36e1
 	AppContext* m_appContext;
 	void loadEditor(QQuickItem* _editor);
 };
