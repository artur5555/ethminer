
#include "Compiler.h"

#include <boost/dynamic_bitset.hpp>

#include <llvm/IR/Module.h>
#include <llvm/IR/CFG.h>
#include <llvm/ADT/PostOrderIterator.h>
#include <llvm/IR/IntrinsicInst.h>

#include <libevmface/Instruction.h>

#include "Type.h"
#include "Memory.h"
#include "Stack.h"
#include "Ext.h"
#include "GasMeter.h"
#include "Utils.h"
#include "Endianness.h"

namespace dev
{
namespace eth
{
namespace jit
{

Compiler::Compiler():
	m_builder(llvm::getGlobalContext())
{
	Type::init(m_builder.getContext());
}

void Compiler::createBasicBlocks(bytesConstRef bytecode)
{
	std::set<ProgramCounter> splitPoints; // Sorted collections of instruction indices where basic blocks start/end

	std::map<ProgramCounter, ProgramCounter> directJumpTargets;
	std::vector<ProgramCounter> indirectJumpTargets;
	boost::dynamic_bitset<> validJumpTargets(std::max(bytecode.size(), size_t(1)));

	splitPoints.insert(0);	// First basic block
	validJumpTargets[0] = true;

	for (auto curr = bytecode.begin(); curr != bytecode.end(); ++curr)
	{
		ProgramCounter currentPC = curr - bytecode.begin();
		validJumpTargets[currentPC] = true;

		auto inst = static_cast<Instruction>(*curr);
		switch (inst)
		{

		case Instruction::ANY_PUSH:
		{
			auto numBytes = static_cast<size_t>(inst) - static_cast<size_t>(Instruction::PUSH1) + 1;
			auto next = curr + numBytes + 1;
			if (next >= bytecode.end())
				break;

			auto nextInst = static_cast<Instruction>(*next);

			if (nextInst == Instruction::JUMP || nextInst == Instruction::JUMPI)
			{
				// Compute target PC of the jump.
				u256 val = 0;
				for (auto iter = curr + 1; iter < next; ++iter)
				{
					val <<= 8;
					val |= *iter;
				}

				// Create a block for the JUMP target.
				ProgramCounter targetPC = val < bytecode.size() ? val.convert_to<ProgramCounter>() : bytecode.size();
				splitPoints.insert(targetPC);

				ProgramCounter jumpPC = (next - bytecode.begin());
				directJumpTargets[jumpPC] = targetPC;
			}

			curr += numBytes;
			break;
		}

		case Instruction::JUMPDEST:
		{
			// A basic block starts here.
			splitPoints.insert(currentPC);
			indirectJumpTargets.push_back(currentPC);
			break;
		}

		case Instruction::JUMP:
		case Instruction::JUMPI:
		case Instruction::RETURN:
		case Instruction::STOP:
		case Instruction::SUICIDE:
		{
			// Create a basic block starting at the following instruction.
			if (curr + 1 < bytecode.end())
			{
				splitPoints.insert(currentPC + 1);
			}
			break;
		}

		default:
			break;
		}
	}

	// Remove split points generated from jumps out of code or into data.
	for (auto it = splitPoints.cbegin(); it != splitPoints.cend(); )
	{
		if (*it > bytecode.size() || !validJumpTargets[*it])
			it = splitPoints.erase(it);
		else
			++it;
	}

	for (auto it = splitPoints.cbegin(); it != splitPoints.cend(); )
	{
		auto beginInstIdx = *it;
		++it;
		auto endInstIdx = it != splitPoints.cend() ? *it : bytecode.size();
		basicBlocks.emplace(std::piecewise_construct, std::forward_as_tuple(beginInstIdx), std::forward_as_tuple(beginInstIdx, endInstIdx, m_mainFunc));
	}

	m_stopBB = llvm::BasicBlock::Create(m_mainFunc->getContext(), "Stop", m_mainFunc);
	m_badJumpBlock = std::make_unique<BasicBlock>("BadJumpBlock", m_mainFunc);
	m_jumpTableBlock = std::make_unique<BasicBlock>("JumpTableBlock", m_mainFunc);

	for (auto it = directJumpTargets.cbegin(); it != directJumpTargets.cend(); ++it)
	{
		if (it->second >= bytecode.size())
		{
			// Jumping out of code means STOP
			m_directJumpTargets[it->first] = m_stopBB;
			continue;
		}

		auto blockIter = basicBlocks.find(it->second);
		if (blockIter != basicBlocks.end())
		{
			m_directJumpTargets[it->first] = blockIter->second.llvm();
		}
		else
		{
			std::cerr << "Bad JUMP at PC " << it->first
					  << ": " << it->second << " is not a valid PC\n";
			m_directJumpTargets[it->first] = m_badJumpBlock->llvm();
		}
	}

	for (auto it = indirectJumpTargets.cbegin(); it != indirectJumpTargets.cend(); ++it)
	{
		m_indirectJumpTargets.push_back(&basicBlocks.find(*it)->second);
	}
}

std::unique_ptr<llvm::Module> Compiler::compile(bytesConstRef bytecode)
{
	auto module = std::make_unique<llvm::Module>("main", m_builder.getContext());

	// Create main function
	m_mainFunc = llvm::Function::Create(llvm::FunctionType::get(Type::MainReturn, false), llvm::Function::ExternalLinkage, "main", module.get());

	// Create the basic blocks.
	auto entryBlock = llvm::BasicBlock::Create(m_builder.getContext(), "entry", m_mainFunc);
	m_builder.SetInsertPoint(entryBlock);

	createBasicBlocks(bytecode);

	// Init runtime structures.
	GasMeter gasMeter(m_builder);
	Memory memory(m_builder, gasMeter);
	Ext ext(m_builder);
	Stack stack(m_builder);

	m_builder.CreateBr(basicBlocks.begin()->second);

	for (auto basicBlockPairIt = basicBlocks.begin(); basicBlockPairIt != basicBlocks.end(); ++basicBlockPairIt)
	{
		auto& basicBlock = basicBlockPairIt->second;
		auto iterCopy = basicBlockPairIt;
		++iterCopy;
		auto nextBasicBlock = (iterCopy != basicBlocks.end()) ? iterCopy->second.llvm() : nullptr;
		compileBasicBlock(basicBlock, bytecode, memory, ext, gasMeter, nextBasicBlock);
	}

	// Code for special blocks:
	// TODO: move to separate function.
	// Note: Right now the codegen for special blocks depends only on createBasicBlock(),
	// not on the codegen for 'regular' blocks. But it has to be done before linkBasicBlocks().
	m_builder.SetInsertPoint(m_stopBB);
	m_builder.CreateRet(Constant::get(ReturnCode::Stop));

	m_builder.SetInsertPoint(m_badJumpBlock->llvm());
	m_builder.CreateRet(Constant::get(ReturnCode::BadJumpDestination));

	m_builder.SetInsertPoint(m_jumpTableBlock->llvm());
	if (m_indirectJumpTargets.size() > 0)
	{
		auto& stack = m_jumpTableBlock->getStack();

		auto dest = stack.pop();
		auto switchInstr = 	m_builder.CreateSwitch(dest, m_badJumpBlock->llvm(),
		                   	                     m_indirectJumpTargets.size());
		for (auto it = m_indirectJumpTargets.cbegin(); it != m_indirectJumpTargets.cend(); ++it)
		{
			auto& bb = *it;
			auto dest = Constant::get(bb->begin());
			switchInstr->addCase(dest, bb->llvm());
		}
	}
	else
	{
		m_builder.CreateBr(m_badJumpBlock->llvm());
	}

	linkBasicBlocks(stack);

	return module;
}


void Compiler::compileBasicBlock(BasicBlock& basicBlock, bytesConstRef bytecode, Memory& memory, Ext& ext, GasMeter& gasMeter, llvm::BasicBlock* nextBasicBlock)
{
	auto& stack = basicBlock.getStack();
	m_builder.SetInsertPoint(basicBlock.llvm());

	for (auto currentPC = basicBlock.begin(); currentPC != basicBlock.end(); ++currentPC)
	{
		auto inst = static_cast<Instruction>(bytecode[currentPC]);

		gasMeter.count(inst);

		switch (inst)
		{

		case Instruction::ADD:
		{
			auto lhs = stack.pop();
			auto rhs = stack.pop();
			auto result = m_builder.CreateAdd(lhs, rhs);
			stack.push(result);
			break;
		}

		case Instruction::SUB:
		{
			auto lhs = stack.pop();
			auto rhs = stack.pop();
			auto result = m_builder.CreateSub(lhs, rhs);
			stack.push(result);
			break;
		}

		case Instruction::MUL:
		{
			auto lhs256 = stack.pop();
			auto rhs256 = stack.pop();
			auto lhs128 = m_builder.CreateTrunc(lhs256, Type::lowPrecision);
			auto rhs128 = m_builder.CreateTrunc(rhs256, Type::lowPrecision);
			auto res128 = m_builder.CreateMul(lhs128, rhs128);
			auto res256 = m_builder.CreateZExt(res128, Type::i256);
			stack.push(res256);
			break;
		}

		case Instruction::DIV:
		{
			auto lhs256 = stack.pop();
			auto rhs256 = stack.pop();
			auto lhs128 = m_builder.CreateTrunc(lhs256, Type::lowPrecision);
			auto rhs128 = m_builder.CreateTrunc(rhs256, Type::lowPrecision);
			auto res128 = m_builder.CreateUDiv(lhs128, rhs128);
			auto res256 = m_builder.CreateZExt(res128, Type::i256);
			stack.push(res256);
			break;
		}

		case Instruction::SDIV:
		{
			auto lhs256 = stack.pop();
			auto rhs256 = stack.pop();
			auto lhs128 = m_builder.CreateTrunc(lhs256, Type::lowPrecision);
			auto rhs128 = m_builder.CreateTrunc(rhs256, Type::lowPrecision);
			auto res128 = m_builder.CreateSDiv(lhs128, rhs128);
			auto res256 = m_builder.CreateSExt(res128, Type::i256);
			stack.push(res256);
			break;
		}

		case Instruction::MOD:
		{
			auto lhs256 = stack.pop();
			auto rhs256 = stack.pop();
			auto lhs128 = m_builder.CreateTrunc(lhs256, Type::lowPrecision);
			auto rhs128 = m_builder.CreateTrunc(rhs256, Type::lowPrecision);
			auto res128 = m_builder.CreateURem(lhs128, rhs128);
			auto res256 = m_builder.CreateZExt(res128, Type::i256);
			stack.push(res256);
			break;
		}

		case Instruction::SMOD:
		{
			auto lhs256 = stack.pop();
			auto rhs256 = stack.pop();
			auto lhs128 = m_builder.CreateTrunc(lhs256, Type::lowPrecision);
			auto rhs128 = m_builder.CreateTrunc(rhs256, Type::lowPrecision);
			auto res128 = m_builder.CreateSRem(lhs128, rhs128);
			auto res256 = m_builder.CreateSExt(res128, Type::i256);
			stack.push(res256);
			break;
		}

		case Instruction::EXP:
		{
			auto left = stack.pop();
			auto right = stack.pop();
			auto ret = ext.exp(left, right);
			stack.push(ret);
			break;
		}

		case Instruction::NEG:
		{
			auto top = stack.pop();
			auto zero = Constant::get(0);
			auto res = m_builder.CreateSub(zero, top);
			stack.push(res);
			break;
		}

		case Instruction::LT:
		{
			auto lhs = stack.pop();
			auto rhs = stack.pop();
			auto res1 = m_builder.CreateICmpULT(lhs, rhs);
			auto res256 = m_builder.CreateZExt(res1, Type::i256);
			stack.push(res256);
			break;
		}

		case Instruction::GT:
		{
			auto lhs = stack.pop();
			auto rhs = stack.pop();
			auto res1 = m_builder.CreateICmpUGT(lhs, rhs);
			auto res256 = m_builder.CreateZExt(res1, Type::i256);
			stack.push(res256);
			break;
		}

		case Instruction::SLT:
		{
			auto lhs = stack.pop();
			auto rhs = stack.pop();
			auto res1 = m_builder.CreateICmpSLT(lhs, rhs);
			auto res256 = m_builder.CreateZExt(res1, Type::i256);
			stack.push(res256);
			break;
		}

		case Instruction::SGT:
		{
			auto lhs = stack.pop();
			auto rhs = stack.pop();
			auto res1 = m_builder.CreateICmpSGT(lhs, rhs);
			auto res256 = m_builder.CreateZExt(res1, Type::i256);
			stack.push(res256);
			break;
		}

		case Instruction::EQ:
		{
			auto lhs = stack.pop();
			auto rhs = stack.pop();
			auto res1 = m_builder.CreateICmpEQ(lhs, rhs);
			auto res256 = m_builder.CreateZExt(res1, Type::i256);
			stack.push(res256);
			break;
		}

		case Instruction::NOT:
		{
			auto top = stack.pop();
			auto iszero = m_builder.CreateICmpEQ(top, Constant::get(0), "iszero");
			auto result = m_builder.CreateZExt(iszero, Type::i256);
			stack.push(result);
			break;
		}

		case Instruction::AND:
		{
			auto lhs = stack.pop();
			auto rhs = stack.pop();
			auto res = m_builder.CreateAnd(lhs, rhs);
			stack.push(res);
			break;
		}

		case Instruction::OR:
		{
			auto lhs = stack.pop();
			auto rhs = stack.pop();
			auto res = m_builder.CreateOr(lhs, rhs);
			stack.push(res);
			break;
		}

		case Instruction::XOR:
		{
			auto lhs = stack.pop();
			auto rhs = stack.pop();
			auto res = m_builder.CreateXor(lhs, rhs);
			stack.push(res);
			break;
		}

		case Instruction::BYTE:
		{
			const auto byteNum = stack.pop();
			auto value = stack.pop();

			//
			value = Endianness::toBE(m_builder, value);
			auto bytes = m_builder.CreateBitCast(value, llvm::VectorType::get(Type::Byte, 32), "bytes");
			auto byte = m_builder.CreateExtractElement(bytes, byteNum, "byte");
			value = m_builder.CreateZExt(byte, Type::i256);

			auto byteNumValid = m_builder.CreateICmpULT(byteNum, Constant::get(32));
			value = m_builder.CreateSelect(byteNumValid, value, Constant::get(0));
			stack.push(value);

			break;
		}

		case Instruction::ADDMOD:
		{
			auto val1 = stack.pop();
			auto val2 = stack.pop();
			auto sum = m_builder.CreateAdd(val1, val2);
			auto mod = stack.pop();

			auto sum128 = m_builder.CreateTrunc(sum, Type::lowPrecision);
			auto mod128 = m_builder.CreateTrunc(mod, Type::lowPrecision);
			auto res128 = m_builder.CreateURem(sum128, mod128);
			auto res256 = m_builder.CreateZExt(res128, Type::i256);
			stack.push(res256);
			break;
		}

		case Instruction::MULMOD:
		{
			auto val1 = stack.pop();
			auto val2 = stack.pop();
			auto prod = m_builder.CreateMul(val1, val2);
			auto mod = stack.pop();

			auto prod128 = m_builder.CreateTrunc(prod, Type::lowPrecision);
			auto mod128 = m_builder.CreateTrunc(mod, Type::lowPrecision);
			auto res128 = m_builder.CreateURem(prod128, mod128);
			auto res256 = m_builder.CreateZExt(res128, Type::i256);
			stack.push(res256);
			break;
		}

		case Instruction::SHA3:
		{
			auto inOff = stack.pop();
			auto inSize = stack.pop();
			memory.require(inOff, inSize);
			auto hash = ext.sha3(inOff, inSize);
			stack.push(hash);
			break;
		}

		case Instruction::POP:
		{
			stack.pop();
			break;
		}

		case Instruction::ANY_PUSH:
		{
			auto numBytes = static_cast<size_t>(inst)-static_cast<size_t>(Instruction::PUSH1) + 1;
			auto value = llvm::APInt(256, 0);
			for (decltype(numBytes) i = 0; i < numBytes; ++i)	// TODO: Use pc as iterator
			{
				++currentPC;
				value <<= 8;
				value |= bytecode[currentPC];
			}
			auto c = m_builder.getInt(value);
			stack.push(c);
			break;
		}

		case Instruction::ANY_DUP:
		{
			auto index = static_cast<size_t>(inst)-static_cast<size_t>(Instruction::DUP1);
			stack.dup(index);
			break;
		}

		case Instruction::ANY_SWAP:
		{
			auto index = static_cast<size_t>(inst)-static_cast<size_t>(Instruction::SWAP1) + 1;
			stack.swap(index);
			break;
		}

		case Instruction::MLOAD:
		{
			auto addr = stack.pop();
			auto word = memory.loadWord(addr);
			stack.push(word);
			break;
		}

		case Instruction::MSTORE:
		{
			auto addr = stack.pop();
			auto word = stack.pop();
			memory.storeWord(addr, word);
			break;
		}

		case Instruction::MSTORE8:
		{
			auto addr = stack.pop();
			auto word = stack.pop();
			memory.storeByte(addr, word);
			break;
		}

		case Instruction::MSIZE:
		{
			auto word = memory.getSize();
			stack.push(word);
			break;
		}

		case Instruction::SLOAD:
		{
			auto index = stack.pop();
			auto value = ext.store(index);
			stack.push(value);
			break;
		}

		case Instruction::SSTORE:
		{
			auto index = stack.pop();
			auto value = stack.pop();
			gasMeter.countSStore(ext, index, value);
			ext.setStore(index, value);
			break;
		}

		case Instruction::JUMP:
		case Instruction::JUMPI:
		{
			// Generate direct jump iff:
			// 1. this is not the first instruction in the block
			// 2. m_directJumpTargets[currentPC] is defined (meaning that the previous instruction is a PUSH)
			// Otherwise generate a indirect jump (a switch).
			llvm::BasicBlock* targetBlock = nullptr;
			if (currentPC != basicBlock.begin())
			{
				auto pairIter = m_directJumpTargets.find(currentPC);
				if (pairIter != m_directJumpTargets.end())
				{
					targetBlock = pairIter->second;
				}
			}

			if (inst == Instruction::JUMP)
			{
				if (targetBlock)
				{
					// The target address is computed at compile time,
					// just pop it without looking...
					stack.pop();
					m_builder.CreateBr(targetBlock);
				}
				else
				{
					// FIXME: this get(0) is a temporary workaround to get some of the jump tests running.
					stack.get(0);
					m_builder.CreateBr(m_jumpTableBlock->llvm());
				}
			}
			else // JUMPI
			{
				stack.swap(1);
				auto val = stack.pop();
				auto zero = Constant::get(0);
				auto cond = m_builder.CreateICmpNE(val, zero, "nonzero");

				// Assume the basic blocks are properly ordered:
				assert(nextBasicBlock); // FIXME: JUMPI can be last instruction

				if (targetBlock)
				{
					stack.pop();
					m_builder.CreateCondBr(cond, targetBlock, nextBasicBlock);
				}
				else
				{
					m_builder.CreateCondBr(cond, m_jumpTableBlock->llvm(), nextBasicBlock);
				}
			}

			break;
		}

		case Instruction::JUMPDEST:
		{
			// Extra asserts just in case.
			assert(currentPC == basicBlock.begin());
			break;
		}

		case Instruction::PC:
		{
			auto value = Constant::get(currentPC);
			stack.push(value);
			break;
		}

		case Instruction::GAS:
		{
			stack.push(gasMeter.getGas());
			break;
		}

		case Instruction::ADDRESS:
		{
			auto value = ext.address();
			stack.push(value);
			break;
		}

		case Instruction::BALANCE:
		{
			auto address = stack.pop();
			auto value = ext.balance(address);
			stack.push(value);
			break;
		}

		case Instruction::CALLER:
		{
			auto value = ext.caller();
			stack.push(value);
			break;
		}

		case Instruction::ORIGIN:
		{
			auto value = ext.origin();
			stack.push(value);
			break;
		}

		case Instruction::CALLVALUE:
		{
			auto value = ext.callvalue();
			stack.push(value);
			break;
		}

		case Instruction::CALLDATASIZE:
		{
			auto value = ext.calldatasize();
			stack.push(value);
			break;
		}

		case Instruction::CODESIZE:
		{
			auto value = ext.codesize();
			stack.push(value);
			break;
		}

		case Instruction::EXTCODESIZE:
		{
			auto addr = stack.pop();
			auto value = ext.codesizeAt(addr);
			stack.push(value);
			break;
		}

		case Instruction::CALLDATACOPY:
		{
			auto destMemIdx = stack.pop();
			auto srcIdx = stack.pop();
			auto reqBytes = stack.pop();

			auto srcPtr = ext.calldata();
			auto srcSize = ext.calldatasize();

			memory.copyBytes(srcPtr, srcSize, srcIdx, destMemIdx, reqBytes);
			break;
		}

		case Instruction::CODECOPY:
		{
			auto destMemIdx = stack.pop();
			auto srcIdx = stack.pop();
			auto reqBytes = stack.pop();

			auto srcPtr = ext.code();	// TODO: Code & its size are constants, feature #80814234
			auto srcSize = ext.codesize();

			memory.copyBytes(srcPtr, srcSize, srcIdx, destMemIdx, reqBytes);
			break;
		}

		case Instruction::EXTCODECOPY:
		{
			auto extAddr = stack.pop();
			auto destMemIdx = stack.pop();
			auto srcIdx = stack.pop();
			auto reqBytes = stack.pop();

			auto srcPtr = ext.codeAt(extAddr);
			auto srcSize = ext.codesizeAt(extAddr);

			memory.copyBytes(srcPtr, srcSize, srcIdx, destMemIdx, reqBytes);
			break;
		}

		case Instruction::CALLDATALOAD:
		{
			auto index = stack.pop();
			auto value = ext.calldataload(index);
			stack.push(value);
			break;
		}

		case Instruction::GASPRICE:
		{
			auto value = ext.gasprice();
			stack.push(value);
			break;
		}

		case Instruction::PREVHASH:
		{
			auto value = ext.prevhash();
			stack.push(value);
			break;
		}

		case Instruction::COINBASE:
		{
			auto value = ext.coinbase();
			stack.push(value);
			break;
		}

		case Instruction::TIMESTAMP:
		{
			auto value = ext.timestamp();
			stack.push(value);
			break;
		}

		case Instruction::NUMBER:
		{
			auto value = ext.number();
			stack.push(value);
			break;
		}

		case Instruction::DIFFICULTY:
		{
			auto value = ext.difficulty();
			stack.push(value);
			break;
		}

		case Instruction::GASLIMIT:
		{
			auto value = ext.gaslimit();
			stack.push(value);
			break;
		}

		case Instruction::CREATE:
		{
			auto endowment = stack.pop();
			auto initOff = stack.pop();
			auto initSize = stack.pop();
			memory.require(initOff, initSize);

			auto address = ext.create(endowment, initOff, initSize);
			stack.push(address);
			break;
		}

		case Instruction::CALL:
		case Instruction::CALLCODE:
		{
			auto gas = stack.pop();
			auto codeAddress = stack.pop();
			auto value = stack.pop();
			auto inOff = stack.pop();
			auto inSize = stack.pop();
			auto outOff = stack.pop();
			auto outSize = stack.pop();

			gasMeter.commitCostBlock(gas);

			// Require memory for the max of in and out buffers
			auto inSizeReq = m_builder.CreateAdd(inOff, inSize, "inSizeReq");
			auto outSizeReq = m_builder.CreateAdd(outOff, outSize, "outSizeReq");
			auto cmp = m_builder.CreateICmpUGT(inSizeReq, outSizeReq);
			auto sizeReq = m_builder.CreateSelect(cmp, inSizeReq, outSizeReq, "sizeReq");
			memory.require(sizeReq);

			auto receiveAddress = codeAddress;
			if (inst == Instruction::CALLCODE)
				receiveAddress = ext.address();

			auto ret = ext.call(gas, receiveAddress, value, inOff, inSize, outOff, outSize, codeAddress);
			gasMeter.giveBack(gas);
			stack.push(ret);
			break;
		}

		case Instruction::RETURN:
		{
			auto index = stack.pop();
			auto size = stack.pop();

			memory.registerReturnData(index, size);

			m_builder.CreateRet(Constant::get(ReturnCode::Return));
			break;
		}

		case Instruction::SUICIDE:
		{
			auto address = stack.pop();
			ext.suicide(address);
			// Fall through
		}
		case Instruction::STOP:
		{
			m_builder.CreateRet(Constant::get(ReturnCode::Stop));
			break;
		}

		}
	}

	gasMeter.commitCostBlock();

	if (!basicBlock.llvm()->getTerminator())	// If block not terminated
	{
		if (nextBasicBlock)
			m_builder.CreateBr(nextBasicBlock);	// Branch to the next block
		else
			m_builder.CreateRet(Constant::get(ReturnCode::Stop));	// Return STOP code
	}
}


void Compiler::linkBasicBlocks(Stack& stack)
{
	struct BBInfo
	{
		BasicBlock& bblock;
		std::vector<BBInfo*> predecessors;
		size_t inputItems;
		size_t outputItems;

		BBInfo(BasicBlock& _bblock)
			: bblock(_bblock),
			  predecessors(),
			  inputItems(_bblock.getStack().initialSize()),
			  outputItems(_bblock.getStack().size())
		{}
	};

	std::map<llvm::BasicBlock*, BBInfo> cfg;

	// Create nodes in cfg
	for (auto& pair : this->basicBlocks)
	{
		auto& bb = pair.second;
		cfg.emplace(std::piecewise_construct,
		            std::forward_as_tuple(bb.llvm()),
		            std::forward_as_tuple(bb));
	}

	auto& entryBlock = m_mainFunc->getEntryBlock();

	// Create edges in cfg
	for (auto& pair : cfg)
	{
		auto bbPtr = pair.first;
		auto& bbInfo = pair.second;

		for (auto predIt = llvm::pred_begin(bbPtr); predIt != llvm::pred_end(bbPtr); ++predIt)
		{
			if (*predIt != &entryBlock)
				bbInfo.predecessors.push_back(&cfg.find(*predIt)->second);
		}
	}

	// Iteratively compute inputs and outputs of each block, until reaching fixpoint.
	bool valuesChanged = true;
	while (valuesChanged)
	{
		valuesChanged = false;
		for (auto& pair : cfg)
		{
			auto& bbInfo = pair.second;

			for (auto predInfo : bbInfo.predecessors)
			{
				if (predInfo->outputItems < bbInfo.inputItems)
				{
					bbInfo.inputItems = predInfo->outputItems;
					valuesChanged = true;
				}
				else if (predInfo->outputItems > bbInfo.inputItems)
				{
					predInfo->outputItems = bbInfo.inputItems;
					valuesChanged = true;
				}
			}
		}
	}

<<<<<<< HEAD
	// Remove dead basic blocks
	auto sthErased = false;
	do
	{
		sthErased = false;
		for (auto it = basicBlocks.begin(); it != basicBlocks.end();)
		{
			auto llvmBB = it->second.llvm();
			if (llvm::pred_begin(llvmBB) == llvm::pred_end(llvmBB))
			{
				llvmBB->eraseFromParent();
				basicBlocks.erase(it++);
				sthErased = true;
			}
			else
				++it;
		}
	}
	while (sthErased);

	// TODO: It is crappy visiting of basic blocks.
	llvm::SmallPtrSet<llvm::BasicBlock*, 32> visitSet;
	for (auto&& bb : basicBlocks) // TODO: External loop is to visit unreable blocks that can also have phi nodes
=======
	// Propagate values between blocks.
	for (auto& pair : cfg)
>>>>>>> c4eb835a
	{
		auto  llbb = pair.first;
		auto& bbInfo = pair.second;
		auto& bblock = bbInfo.bblock;

		// Complete phi nodes for the top bbInfo.inputItems placeholder values
		auto instrIter = llbb->begin();
		for (size_t valueIdx = 0; valueIdx < bbInfo.inputItems; ++instrIter, ++valueIdx)
		{
			auto phi = llvm::cast<llvm::PHINode>(instrIter);
			for (auto predIt : bbInfo.predecessors)
			{
				assert(valueIdx < predIt->bblock.getStack().size());
				auto value = predIt->bblock.getStack().get(valueIdx);
				phi->addIncoming(value, predIt->bblock.llvm());
			}
		}

		// Turn the remaining phi nodes into stack.pop's.
		m_builder.SetInsertPoint(llbb, llvm::BasicBlock::iterator(llbb->getFirstNonPHI()));
		for (; llvm::isa<llvm::PHINode>(*instrIter); )
		{
			auto phi = llvm::cast<llvm::PHINode>(instrIter);
			auto value = stack.popWord();
			phi->replaceAllUsesWith(value);
			++ instrIter;
			phi->eraseFromParent();
		}

		// Emit stack push's at the end of the block, just before the terminator;
		m_builder.SetInsertPoint(llbb, -- llbb->end());
		auto localStackSize = bblock.getStack().size();
		assert(localStackSize >= bbInfo.outputItems);
		for (size_t i = 0; i < localStackSize - bbInfo.outputItems; ++i)
			stack.pushWord(bblock.getStack().get(localStackSize - 1 - i));
	}

	// Remove jump table block if not predecessors
	if (llvm::pred_begin(m_jumpTableBlock->llvm()) == llvm::pred_end(m_jumpTableBlock->llvm()))
	{
		m_jumpTableBlock->llvm()->eraseFromParent();
		m_jumpTableBlock.reset();
	}
}

void Compiler::dumpBasicBlockGraph(std::ostream& out)
{
	out << "digraph BB {\n"
	    << "  node [shape=record];\n"
	    << "  entry [share=record, label=\"entry block\"];\n";

	std::vector<BasicBlock*> blocks;
	for (auto& pair : this->basicBlocks)
	{
		blocks.push_back(&pair.second);
	}
	blocks.push_back(m_jumpTableBlock.get());
	blocks.push_back(m_badJumpBlock.get());

	// Output nodes
	for (auto bb : blocks)
	{
		std::string blockName = bb->llvm()->getName();

		int numOfPhiNodes = 0;
		auto firstNonPhiPtr = bb->llvm()->getFirstNonPHI();
		for (auto instrIter = bb->llvm()->begin(); &*instrIter != firstNonPhiPtr; ++instrIter, ++numOfPhiNodes);

		auto endStackSize = bb->getStack().size();

		out << "  \"" << blockName  << "\" [shape=record, label=\""
			<< numOfPhiNodes << "|" << blockName << "|" << endStackSize
			<< "\"];\n";
	}

	out << "  entry -> \"Instr.0\";\n";

	// Output edges
	for (auto bb : blocks)
	{
		std::string blockName = bb->llvm()->getName();

		auto end = llvm::succ_end(bb->llvm());
		for (llvm::succ_iterator it = llvm::succ_begin(bb->llvm()); it != end; ++it)
		{
			std::string succName = it->getName();
			out << "  \"" << blockName << "\" -> \"" << succName << "\""
			    << ((bb == m_jumpTableBlock.get()) ? " [style = dashed];\n" : "\n");
		}
	}

	out << "}\n";
}

}
}
}
<|MERGE_RESOLUTION|>--- conflicted
+++ resolved
@@ -941,34 +941,8 @@
 		}
 	}
 
-<<<<<<< HEAD
-	// Remove dead basic blocks
-	auto sthErased = false;
-	do
-	{
-		sthErased = false;
-		for (auto it = basicBlocks.begin(); it != basicBlocks.end();)
-		{
-			auto llvmBB = it->second.llvm();
-			if (llvm::pred_begin(llvmBB) == llvm::pred_end(llvmBB))
-			{
-				llvmBB->eraseFromParent();
-				basicBlocks.erase(it++);
-				sthErased = true;
-			}
-			else
-				++it;
-		}
-	}
-	while (sthErased);
-
-	// TODO: It is crappy visiting of basic blocks.
-	llvm::SmallPtrSet<llvm::BasicBlock*, 32> visitSet;
-	for (auto&& bb : basicBlocks) // TODO: External loop is to visit unreable blocks that can also have phi nodes
-=======
 	// Propagate values between blocks.
 	for (auto& pair : cfg)
->>>>>>> c4eb835a
 	{
 		auto  llbb = pair.first;
 		auto& bbInfo = pair.second;
