--- conflicted
+++ resolved
@@ -94,10 +94,7 @@
 
 	static void signalHandler(int sig)
 	{
-<<<<<<< HEAD
-=======
 		(void)sig;
->>>>>>> c2e8da46
 		g_running = false;
 	}
 
@@ -636,14 +633,11 @@
 			<< "        1: eth-proxy compatible: dwarfpool, f2pool, nanopool (required for hashrate reporting to work with nanopool)" << endl
 			<< "        2: EthereumStratum/1.0.0: nicehash" << endl
 			<< "    -RH, --report-hashrate Report current hashrate to pool (please only enable on pools supporting this)" << endl
-<<<<<<< HEAD
 			<< "    -HWMON Displays gpu temp and fan percent." << endl
-			<< "    --exit Stops the miner whenever an error is encountered" << endl
-=======
 			<< "    -HWMON Displays gpu temp, fan percent and power usage. Note: In linux, the program uses sysfs, which may require running with root priviledges." << endl
 			<< "        0: Displays only temp and fan percent" << endl
 			<< "        1: Also displays power usage" << endl
->>>>>>> c2e8da46
+			<< "    --exit Stops the miner whenever an error is encountered" << endl
 			<< "    -SE, --stratum-email <s> Email address used in eth-proxy (optional)" << endl
 			<< "    --farm-recheck <n>  Leave n ms between checks for changed work (default: 500). When using stratum, use a high value (i.e. 2000) to get more stable hashrate output" << endl
 			<< endl
